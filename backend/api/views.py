from django.contrib.auth import get_user_model
from django_filters.rest_framework import DjangoFilterBackend
from djoser.views import UserViewSet
from rest_framework import filters, status
from rest_framework.decorators import action
from rest_framework.exceptions import (
    AuthenticationFailed,
    PermissionDenied,
    ValidationError,
)
from rest_framework.generics import (
    RetrieveUpdateDestroyAPIView,
    get_object_or_404,
)
from rest_framework.permissions import SAFE_METHODS, AllowAny, IsAuthenticated
from rest_framework.response import Response
from rest_framework.views import APIView
from rest_framework.viewsets import ModelViewSet, ReadOnlyModelViewSet

from .filters import IngredientSearchFilter, RecipeFilter
from .pagination import LimitPagePagination
from .permissions import IsAdminOrReadOnly, IsOwnerOrReadOnly
from .serializers import (
    AvatarSerializer,
    CustomUserSerializer,
    FavoritesSerializer,
    IngredientSerializer,
    RecipeListSerializer,
    RecipeWriteSerializer,
    ShoppingCartSerializer,
<<<<<<< HEAD
    ShortRecipeURLSerializer,
=======
    ShortLinkSerializer,
>>>>>>> 454dff26
    SubscriptionSerializer,
    TagSerializer,
)
from recipes.models import (
    Favorites,
    Ingredient,
    Recipe,
    ShoppingCart,
    ShortRecipeURL,
    Tag,
)
from services.pdf_generator import generate_pdf
from users.models import Subscription

User = get_user_model()


<<<<<<< HEAD
=======
class ShortLinkView(APIView):
    """Вьюсет для генерации короткой ссылки на рецепт."""

    def get(self, request, id):
        # Получаем рецепт по его id
        recipe = get_object_or_404(Recipe, id=id)

        # Получаем полный URL из параметров запроса
        original_url = request.query_params.get("url")

        if not original_url:
            return Response(
                {"error": "URL parameter is required."},
                status=status.HTTP_400_BAD_REQUEST,
            )

        # Формируем полный URL на рецепт
        base_url = request.build_absolute_uri("/")
        direct_link = f"{base_url}recipes/{recipe.id}/"

        # Используем сериализатор для создания или получения короткой ссылки
        serializer = ShortLinkSerializer(data={"full_url": original_url})
        if serializer.is_valid(raise_exception=True):
            # Создаем или получаем короткую ссылку
            short_link, status_code = serializer.create(
                serializer.validated_data
            )
            return Response(
                {
                    "short_link": ShortLinkSerializer(short_link).data,
                    "direct_link": direct_link,
                },
                status=status_code,
            )

        return Response(serializer.errors, status=status.HTTP_400_BAD_REQUEST)


>>>>>>> 454dff26
class CustomUserViewSet(UserViewSet):
    """Вьюсет для модели пользователя."""

    pagination_class = LimitPagePagination
    queryset = User.objects.all()
    serializer_class = CustomUserSerializer
    permission_classes = [AllowAny]

    @action(
        detail=False,
        methods=["get", "patch"],
        permission_classes=[IsAuthenticated],
    )
    def me(self, request):
        """Получает и обновляет информацию о текущем пользователе."""
        if request.method == "PATCH":
            serializer = self.serializer_class(
                request.user,
                data=request.data,
                partial=True,
                context={"request": request},
            )
            serializer.is_valid(raise_exception=True)
            serializer.save()
            return Response(serializer.data, status=status.HTTP_200_OK)

        serializer = self.serializer_class(
            request.user, context={"request": request}
        )
        return Response(serializer.data, status=status.HTTP_200_OK)

    @action(detail=False, permission_classes=[IsOwnerOrReadOnly])
    def subscriptions(self, request):
        """Возвращает список подписок текущего пользователя."""
        queryset = self.request.user.subscriptions.all()
        recipes_limit = request.query_params.get("recipes_limit", None)

        if recipes_limit is not None:
            try:
                recipes_limit = int(recipes_limit)
            except ValueError:
                return Response(
                    {"error": "Некорректное значение для recipes_limit"},
                    status=400,
                )
        context = (
            {"recipes_limit": recipes_limit}
            if recipes_limit is not None
            else {}
        )

        page = self.paginate_queryset(queryset)

        if page is not None:
            serializer = SubscriptionSerializer(
                page, many=True, context=context
            )
            return self.get_paginated_response(serializer.data)

        serializer = SubscriptionSerializer(
            queryset, many=True, context=context
        )
        return Response(serializer.data)


class UserAvatarUpdateView(RetrieveUpdateDestroyAPIView):
    """Вьюсет аватара пользователя."""

    serializer_class = AvatarSerializer
    permission_classes = [IsAuthenticated]

    def get_object(self):
        """Получает текущего пользователя."""
        return self.request.user

    def patch(self, request, *args, **kwargs):
        """Обновляет аватар пользователя."""
        user = self.get_object()
        serializer = self.get_serializer(user, data=request.data, partial=True)

        if not serializer.is_valid():
            raise ValidationError(serializer.errors)

        serializer.save()
        return Response(
            {"status": "Аватар обновлен"}, status=status.HTTP_200_OK
        )

    def delete(self, request, *args, **kwargs):
        """Удаляет аватар пользователя."""
        user = self.get_object()
        if user.avatar:
            user.avatar.delete(save=False)
            user.save()
            return Response(status=status.HTTP_204_NO_CONTENT)
        else:
            return Response(
                {"error": "Аватар не найден"}, status=status.HTTP_404_NOT_FOUND
            )


class RecipeViewSet(ModelViewSet):
    """Вьюсет для модели рецепта."""

    queryset = (
        Recipe.objects.all()
        .select_related("author")
        .prefetch_related("recipe_ingredients", "recipe_tags")
    )
    pagination_class = LimitPagePagination
    filter_backends = [DjangoFilterBackend, filters.SearchFilter]
    filterset_class = RecipeFilter
    permission_classes = [IsOwnerOrReadOnly]

    def get_serializer_class(self):
        if self.request.method in SAFE_METHODS:
            return RecipeListSerializer
        return RecipeWriteSerializer

    def perform_create(self, serializer):
        """Сохраняет рецепт с автором текущего пользователя."""
        return serializer.save(author=self.request.user)

    def create(self, request, *args, **kwargs):
        """Создает новый рецепт, проверяя авторизацию пользователя."""
        self.permission_classes = [IsAuthenticated]
        self.check_permissions(request)

        serializer = self.get_serializer(data=request.data)
        serializer.is_valid(raise_exception=True)
        recipe = self.perform_create(serializer)

        response_serializer = RecipeListSerializer(
            recipe, context={"request": request}
        )
        return Response(
            response_serializer.data, status=status.HTTP_201_CREATED
        )

    def update(self, request, *args, **kwargs):
        """Обновляет существующий рецепт."""
        instance = self.get_object()
        serializer = self.get_serializer(
            instance, data=request.data, partial=True
        )
        serializer.is_valid(raise_exception=True)
        self.perform_update(serializer)

        response_serializer = RecipeListSerializer(
            instance, context={"request": request}
        )
        return Response(response_serializer.data)

    @action(
        detail=False, methods=["get"], permission_classes=[IsAuthenticated]
    )
    def download_shopping_cart(self, request):
        """Генерирует PDF для корзины покупок."""
        shopping_cart_items = (
            ShoppingCart.objects.filter(user=request.user)
            .select_related("recipe")
            .prefetch_related("recipe__recipe_ingredients__ingredient")
        )

        ingredients = {}
        for cart_item in shopping_cart_items:
            for recipe_ingredient in cart_item.recipe.recipe_ingredients.all():
                ingredient_name = recipe_ingredient.ingredient.name
                ingredient_amount = recipe_ingredient.amount
                ingredient_unit = recipe_ingredient.ingredient.measurement_unit

                if ingredient_name in ingredients:
                    ingredients[ingredient_name]["amount"] += ingredient_amount
                else:
                    ingredients[ingredient_name] = {
                        "amount": ingredient_amount,
                        "unit": ingredient_unit,
                    }
        ingredient_list = [
            {"name": name, "amount": data["amount"], "unit": data["unit"]}
            for name, data in ingredients.items()
        ]

        return generate_pdf(ingredient_list)


class BaseRecipeViewSet(APIView):
    """Базовый вьюсет для работы с рецептами в избранном и корзине."""

    permission_classes = [IsOwnerOrReadOnly, IsAuthenticated]

    def handle_post(self, request, recipe_id, model, serializer_class):
        """Обрабатывает POST запрос для добавления рецепта в модель."""
        recipe = get_object_or_404(Recipe, id=recipe_id)

        if model.objects.filter(user=request.user, recipe=recipe).exists():
            return Response(
                {"detail": "Рецепт уже в списке."},
                status=status.HTTP_400_BAD_REQUEST,
            )

        model.objects.create(user=request.user, recipe=recipe)
        serializer = serializer_class(recipe)
        return Response(serializer.data, status=status.HTTP_201_CREATED)

    def handle_delete(self, request, recipe_id, model):
        """Обрабатывает DELETE запрос для удаления рецепта из модели."""
        recipe = get_object_or_404(Recipe, id=recipe_id)

        deleted, _ = model.objects.filter(
            user=request.user, recipe=recipe
        ).delete()
        if not deleted:
            raise ValidationError("Рецепт не найден в списке.")

        return Response(status=status.HTTP_204_NO_CONTENT)


class FavoritesViewSet(BaseRecipeViewSet):
    """Вьюсет списка избранных рецептов."""

    serializer_class = FavoritesSerializer
    queryset = Favorites.objects.all()

    def post(self, request, *args, **kwargs):
        """Добавляет рецепт в список избранного."""
        recipe_id = self.kwargs["id"]
        return self.handle_post(
            request, recipe_id, Favorites, self.serializer_class
        )

    def delete(self, request, *args, **kwargs):
        """Удаляет рецепт из списка избранного."""
        recipe_id = self.kwargs["id"]
        return self.handle_delete(request, recipe_id, Favorites)


class ShoppingCartViewSet(BaseRecipeViewSet):
    """Вьюсет списка покупок."""

    serializer_class = ShoppingCartSerializer
    queryset = ShoppingCart.objects.all()

    def post(self, request, *args, **kwargs):
        """Добавляет рецепт в список покупок."""
        recipe_id = self.kwargs["id"]
        return self.handle_post(
            request, recipe_id, ShoppingCart, self.serializer_class
        )

    def delete(self, request, *args, **kwargs):
        """Удаляет рецепт из списка покупок."""
        recipe_id = self.kwargs["id"]
        return self.handle_delete(request, recipe_id, ShoppingCart)


class TagViewSet(ReadOnlyModelViewSet):
    """Вьюсет для модели тега."""

    queryset = Tag.objects.all()
    serializer_class = TagSerializer
    permission_classes = (IsAdminOrReadOnly,)

    def handle_exception(self, exc):
        if isinstance(exc, PermissionDenied):
            return Response(
                {"detail": "У вас недостаточно прав."},
                status=status.HTTP_405_METHOD_NOT_ALLOWED,
            )
        return super().handle_exception(exc)


class IngredientViewSet(ReadOnlyModelViewSet):
    """Вьюсет для модели ингредиента."""

    queryset = Ingredient.objects.all()
    serializer_class = IngredientSerializer
    permission_classes = (IsAdminOrReadOnly,)
    filter_backends = [IngredientSearchFilter]
    search_fields = ["^name"]

    def handle_exception(self, exc):
        if isinstance(exc, PermissionDenied):
            return Response(
                {"detail": "У вас недостаточно прав."},
                status=status.HTTP_405_METHOD_NOT_ALLOWED,
            )
        return super().handle_exception(exc)


class SubscriptionViewSet(APIView):
    """Вьюсет подписки"""

    serializer_class = SubscriptionSerializer
    pagination_class = LimitPagePagination
    permission_classes = [IsOwnerOrReadOnly]

    def validate_subscription(self, user, author):
        """Проверяет валидность подписки"""
        if not user.is_authenticated:
            raise AuthenticationFailed("Пользователь не авторизован.")

        if user.id == author.id:
            return {
                "detail": "Нельзя подписаться на самого себя."
            }, status.HTTP_400_BAD_REQUEST

        return None

    def post(self, request, *args, **kwargs):
        """Создает новую подписку на автора."""
        user_id = self.kwargs["id"]
        author = get_object_or_404(User, id=user_id)
        validation_response = self.validate_subscription(request.user, author)

        if validation_response:
            return Response(*validation_response)

        if Subscription.objects.filter(
            user=request.user, author=author
        ).exists():
            return Response(
                {"detail": "Вы уже подписаны на данного автора."},
                status=status.HTTP_400_BAD_REQUEST,
            )
        recipes_limit = request.query_params.get("recipes_limit", None)

        if recipes_limit is not None:
            try:
                recipes_limit = int(recipes_limit)
            except ValueError:
                return Response(
                    {"error": "Некорректное значение для recipes_limit"},
                    status=400,
                )

        subscribe = Subscription.objects.create(
            user=request.user, author=author
        )
        serializer = SubscriptionSerializer(
            subscribe,
            context={"request": request, "recipes_limit": recipes_limit},
        )

        return Response(serializer.data, status=status.HTTP_201_CREATED)

    def delete(self, request, *args, **kwargs):
        """Удаляет подписку на автора."""
        author_id = self.kwargs["id"]
        author = get_object_or_404(User, id=author_id)

        validation_response = self.validate_subscription(request.user, author)
        if validation_response:
            return Response(*validation_response)

        deleted, _ = Subscription.objects.filter(
            user=request.user, author=author
        ).delete()

        if not deleted:
            raise ValidationError("Подписка не найдена.")

        return Response(
            {"detail": "Подписка удалена."}, status=status.HTTP_204_NO_CONTENT
        )


class ShotLinkView(APIView):
    """Вьюсет короткой ссылки на рецепт."""

    permission_classes = [AllowAny]

    @staticmethod
    def get(request, id):
        try:
            recipe = Recipe.objects.get(pk=id)
            if not hasattr(recipe, "shortened_url"):
                ShortRecipeURL.objects.create(recipe=recipe)
            serializer = ShortRecipeURLSerializer(
                recipe, context={"request": request}
            )
            return Response(serializer.data, status=status.HTTP_200_OK)
        except Recipe.DoesNotExist:
            return Response(
                {"detail": "Рецепт не найден."},
                status=status.HTTP_404_NOT_FOUND,
            )<|MERGE_RESOLUTION|>--- conflicted
+++ resolved
@@ -28,11 +28,7 @@
     RecipeListSerializer,
     RecipeWriteSerializer,
     ShoppingCartSerializer,
-<<<<<<< HEAD
     ShortRecipeURLSerializer,
-=======
-    ShortLinkSerializer,
->>>>>>> 454dff26
     SubscriptionSerializer,
     TagSerializer,
 )
@@ -50,47 +46,18 @@
 User = get_user_model()
 
 
-<<<<<<< HEAD
-=======
-class ShortLinkView(APIView):
-    """Вьюсет для генерации короткой ссылки на рецепт."""
+class GetLinkView(APIView):
+    """Вьюсет для генерации прямой ссылки на рецепт."""
 
     def get(self, request, id):
-        # Получаем рецепт по его id
         recipe = get_object_or_404(Recipe, id=id)
-
-        # Получаем полный URL из параметров запроса
-        original_url = request.query_params.get("url")
-
-        if not original_url:
-            return Response(
-                {"error": "URL parameter is required."},
-                status=status.HTTP_400_BAD_REQUEST,
-            )
-
-        # Формируем полный URL на рецепт
-        base_url = request.build_absolute_uri("/")
-        direct_link = f"{base_url}recipes/{recipe.id}/"
-
-        # Используем сериализатор для создания или получения короткой ссылки
-        serializer = ShortLinkSerializer(data={"full_url": original_url})
-        if serializer.is_valid(raise_exception=True):
-            # Создаем или получаем короткую ссылку
-            short_link, status_code = serializer.create(
-                serializer.validated_data
-            )
-            return Response(
-                {
-                    "short_link": ShortLinkSerializer(short_link).data,
-                    "direct_link": direct_link,
-                },
-                status=status_code,
-            )
-
-        return Response(serializer.errors, status=status.HTTP_400_BAD_REQUEST)
-
-
->>>>>>> 454dff26
+        base_url = request.build_absolute_uri("/")  # Получаем базовый URL
+        direct_link = (
+            f"{base_url}/recipes/{recipe.id}/"  # Создание полной ссылки
+        )
+        return Response({"short-link": direct_link}, status=status.HTTP_200_OK)
+
+
 class CustomUserViewSet(UserViewSet):
     """Вьюсет для модели пользователя."""
 
